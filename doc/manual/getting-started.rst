.. _man-getting-started:

*****************
 Getting Started  
*****************

Julia installation is straightforward, whether using precompiled
binaries or compiling from source. Download and install Julia by
following the instructions at
`http://julialang.org/downloads/ <http://julialang.org/downloads/>`_.

The easiest way to learn and experiment with Julia is by starting an
interactive session (also known as a read-eval-print loop or "repl")
by double-clicking the Julia executable or running ``julia`` from the
command line::

    $ julia
                   _
       _       _ _(_)_     |  A fresh approach to technical computing
      (_)     | (_) (_)    |  Documentation: http://docs.julialang.org
       _ _   _| |_  __ _   |  Type "help()" to list help topics
      | | | | | | |/ _` |  |
      | | |_| | | | (_| |  |  Version 0.3.0-prerelease+3690 (2014-06-16 05:11 UTC)
     _/ |\__'_|_|_|\__'_|  |  Commit 1b73f04* (0 days old master)
    |__/                   |  x86_64-apple-darwin13.1.0

    julia> 1 + 2
    3

    julia> ans
    3

To exit the interactive session, type ``^D`` — the control key
together with the ``d`` key or type ``quit()``. When run in interactive
mode, ``julia`` displays a banner and prompts the user for input. Once
the user has entered a complete expression, such as ``1 + 2``, and
hits enter, the interactive session evaluates the expression and shows
its value. If an expression is entered into an interactive session
with a trailing semicolon, its value is not shown. The variable
``ans`` is bound to the value of the last evaluated expression whether
it is shown or not. The ``ans`` variable is only bound in interactive
sessions, not when Julia code is run in other ways.

To evaluate expressions written in a source file ``file.jl``, write
``include("file.jl")``.

To run code in a file non-interactively, you can give it as the first
argument to the julia command::

    $ julia script.jl arg1 arg2...

As the example implies, the following command-line arguments to julia
are taken as command-line arguments to the program ``script.jl``, passed
in the global constant ``ARGS``. ``ARGS`` is also set when script code
is given using the ``-e`` option on the command line (see the ``julia``
help output below). For example, to just print the arguments given to a
script, you could do this::

    $ julia -e 'for x in ARGS; println(x); end' foo bar
    foo
    bar

Or you could put that code into a script and run it::

    $ echo 'for x in ARGS; println(x); end' > script.jl
    $ julia script.jl foo bar
    foo
    bar

<<<<<<< HEAD
Julia can be started in parallel mode with either the ``-p`` or the 
``--machinefile`` options. ``-p n`` will launch an additional ``n`` 
worker processes, while ``--machinefile file`` will launch a worker 
for each line in file ``file``. The machines defined in ``file`` must be 
accessible via a passwordless ``ssh`` login, with Julia installed at the
same location as the current host. Each machine definition takes the form 
``[user@]host[:port] [bind_addr[:port]]`` . ``user`` defaults to current user, 
``port`` to the standard ssh port. The optional ``bind-to bind_addr[:port]`` 
specifies the ip-address and port that other workers should use to 
connect to this worker.
=======
Julia can be started in parallel mode with either the ``-p`` or the
``--machinefile`` options. ``-p n`` will launch an additional ``n`` worker
processes, while ``--machinefile file`` will launch a worker for each line in
file ``file``. The machines defined in ``file`` must be accessible via a
passwordless ``ssh`` login, with Julia installed at the same location as the
current host. Each machine definition takes the form
``[count*][user@]host[:port] [bind_addr]`` . ``user`` defaults to current user,
``port`` to the standard ssh port. ``count`` is the number of workers to spawn
on the node, and defaults to 1. Optionally, in case of multi-homed hosts,
``bind_addr`` may be used to explicitly specify an interface.
>>>>>>> 6be66d7b
    
    
If you have code that you want executed whenever julia is run, you can
put it in ``~/.juliarc.jl``:

.. raw:: latex

    \begin{CJK*}{UTF8}{mj}

::

    $ echo 'println("Greetings! 你好! 안녕하세요?")' > ~/.juliarc.jl
    $ julia
    Greetings! 你好! 안녕하세요?
    
    ...

.. raw:: latex

    \end{CJK*}

There are various ways to run Julia code and provide options, similar to
those available for the ``perl`` and ``ruby`` programs::

    julia [options] [program] [args...]
     -v, --version            Display version information
     -h, --help               Print this message
     -q, --quiet              Quiet startup without banner
     -H, --home <dir>         Set location of julia executable

     -e, --eval <expr>        Evaluate <expr>
     -E, --print <expr>       Evaluate and show <expr>
     -P, --post-boot <expr>   Evaluate <expr> right after boot
     -L, --load <file>        Load <file> right after boot on all processors
     -J, --sysimage <file>    Start up with the given system image file

     -p <n>                   Run n local processes
     --machinefile <file>     Run processes on hosts listed in <file>

     -i                       Force isinteractive() to be true
     --no-history-file        Don't load or save history
     -f, --no-startup         Don't load ~/.juliarc.jl
     -F                       Load ~/.juliarc.jl, then handle remaining inputs
     --color={yes|no}         Enable or disable color text

     --code-coverage          Count executions of source lines
     --check-bounds={yes|no}  Emit bounds checks always or never (ignoring declarations)
     --int-literals={32|64}   Select integer literal size independent of platform


Resources
---------

In addition to this manual, there are various other resources that may
help new users get started with julia:

- `Julia and IJulia cheatsheet <http://math.mit.edu/~stevenj/Julia-cheatsheet.pdf>`_
- `Learn Julia in a few minutes <http://learnxinyminutes.com/docs/julia/>`_
- `Tutorial for Homer Reid's numerical analysis class <http://homerreid.dyndns.org/teaching/18.330/JuliaProgramming.shtml>`_
- `An introductory presentation <https://raw.githubusercontent.com/ViralBShah/julia-presentations/master/Fifth-Elephant-2013/Fifth-Elephant-2013.pdf>`_
- `Videos from the Julia tutorial at MIT <http://julialang.org/blog/2013/03/julia-tutorial-MIT/>`_
- `Forio Julia Tutorials <http://forio.com/labs/julia-studio/tutorials/>`_
<|MERGE_RESOLUTION|>--- conflicted
+++ resolved
@@ -67,29 +67,17 @@
     foo
     bar
 
-<<<<<<< HEAD
-Julia can be started in parallel mode with either the ``-p`` or the 
-``--machinefile`` options. ``-p n`` will launch an additional ``n`` 
-worker processes, while ``--machinefile file`` will launch a worker 
-for each line in file ``file``. The machines defined in ``file`` must be 
-accessible via a passwordless ``ssh`` login, with Julia installed at the
-same location as the current host. Each machine definition takes the form 
-``[user@]host[:port] [bind_addr[:port]]`` . ``user`` defaults to current user, 
-``port`` to the standard ssh port. The optional ``bind-to bind_addr[:port]`` 
-specifies the ip-address and port that other workers should use to 
-connect to this worker.
-=======
 Julia can be started in parallel mode with either the ``-p`` or the
 ``--machinefile`` options. ``-p n`` will launch an additional ``n`` worker
 processes, while ``--machinefile file`` will launch a worker for each line in
 file ``file``. The machines defined in ``file`` must be accessible via a
 passwordless ``ssh`` login, with Julia installed at the same location as the
 current host. Each machine definition takes the form
-``[count*][user@]host[:port] [bind_addr]`` . ``user`` defaults to current user,
+``[count*][user@]host[:port] [bind_addr[:port]]`` . ``user`` defaults to current user,
 ``port`` to the standard ssh port. ``count`` is the number of workers to spawn
-on the node, and defaults to 1. Optionally, in case of multi-homed hosts,
-``bind_addr`` may be used to explicitly specify an interface.
->>>>>>> 6be66d7b
+on the node, and defaults to 1. The optional ``bind-to bind_addr[:port]`` 
+specifies the ip-address and port that other workers should use to 
+connect to this worker.
     
     
 If you have code that you want executed whenever julia is run, you can
