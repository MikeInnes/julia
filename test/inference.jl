# This file is a part of Julia. License is MIT: https://julialang.org/license

# tests for Core.Inference correctness and precision

# issue 9770
@noinline x9770() = false
function f9770(x)
    return if x9770()
        g9770(:a, :foo)
    else
        x
    end
end
function g9770(x,y)
   return if isa(y, Symbol)
       f9770(x)
   else
       g9770(:a, :foo)
   end
end
@test g9770(:a, "c") === :a
@test g9770(:b, :c) === :b


# issue #1628
mutable struct I1628{X}
    x::X
end
let
    # here the potential problem is that the run-time value of static
    # parameter X in the I1628 constructor is (DataType,DataType),
    # but type inference will track it more accurately as
    # (Type{Integer}, Type{Int}).
    f1628() = I1628((Integer,Int))
    @test isa(f1628(), I1628{Tuple{DataType,DataType}})
end

let
    fT{T}(x::T) = T
    @test fT(Any) === DataType
    @test fT(Int) === DataType
    @test fT(Type{Any}) === DataType
    @test fT(Type{Int}) === DataType

    ff{T}(x::Type{T}) = T
    @test ff(Type{Any}) === Type{Any}
    @test ff(Type{Int}) === Type{Int}
    @test ff(Any) === Any
    @test ff(Int) === Int
end


# issue #3182
f3182{T}(::Type{T}) = 0
f3182(x) = 1
function g3182(t::DataType)
    # tricky thing here is that DataType is a concrete type, and a
    # subtype of Type, but we cannot infer the T in Type{T} just
    # by knowing (at compile time) that the argument is a DataType.
    # however the ::Type{T} method should still match at run time.
    return f3182(t)
end
@test g3182(Complex.body) == 0


# issue #5906

abstract type Outer5906{T} end

struct Inner5906{T}
    a:: T
end

struct Empty5906{T} <: Outer5906{T}
end

struct Hanoi5906{T} <: Outer5906{T}
    a::T
    succ :: Outer5906{Inner5906{T}}
    Hanoi5906{T}(a) where T = new(a, Empty5906{Inner5906{T}}())
end

function f5906{T}(h::Hanoi5906{T})
    if isa(h.succ, Empty5906) return end
    f5906(h.succ)
end

# can cause infinite recursion in type inference via instantiation of
# the type of the `succ` field
@test f5906(Hanoi5906{Int}(1)) === nothing

# issue on the flight from DFW
# (type inference deducing Type{:x} rather than Symbol)
mutable struct FooBarDFW{s}; end
fooDFW(p::Type{FooBarDFW}) = string(p.parameters[1])
fooDFW(p) = string(p.parameters[1])
@test fooDFW(FooBarDFW{:x}) == "x" # not ":x"

# Type inference for tuple parameters
struct fooTuple{s}; end
barTuple1() = fooTuple{(:y,)}()
barTuple2() = fooTuple{tuple(:y)}()

@test Base.return_types(barTuple1,Tuple{})[1] == Base.return_types(barTuple2,Tuple{})[1] == fooTuple{(:y,)}

# issue #6050
@test Core.Inference.getfield_tfunc(
          Dict{Int64,Tuple{UnitRange{Int64},UnitRange{Int64}}},
          Core.Inference.Const(:vals)) == Array{Tuple{UnitRange{Int64},UnitRange{Int64}},1}

# issue #12476
function f12476(a)
    (k, v) = a
    return v
end
@inferred f12476(1.0 => 1)


# issue #12551 (make sure these don't throw in inference)
Base.return_types(unsafe_load, (Ptr{nothing},))
Base.return_types(getindex, (Vector{nothing},))


# issue #12636
module MyColors

abstract type Paint{T} end
struct RGB{T<:AbstractFloat} <: Paint{T}
    r::T
    g::T
    b::T
end

myeltype{T}(::Type{Paint{T}}) = T
myeltype{P<:Paint}(::Type{P}) = myeltype(supertype(P))
myeltype(::Type{Any}) = Any

end

@test @inferred(MyColors.myeltype(MyColors.RGB{Float32})) == Float32
@test @inferred(MyColors.myeltype(MyColors.RGB)) == Any


# issue #12826
f12826{I<:Integer}(v::Vector{I}) = v[1]
@test Base.return_types(f12826,Tuple{Array{I,1} where I<:Integer})[1] == Integer


# non-terminating inference, issue #14009
# non-terminating codegen, issue #16201
mutable struct A14009{T}; end
A14009{T}(a::T) = A14009{T}()
f14009(a) = rand(Bool) ? f14009(A14009(a)) : a
code_typed(f14009, (Int,))
code_llvm(DevNull, f14009, (Int,))

mutable struct B14009{T}; end
g14009(a) = g14009(B14009{a})
code_typed(g14009, (Type{Int},))
code_llvm(DevNull, f14009, (Int,))


# issue #9232
arithtype9232{T<:Real}(::Type{T},::Type{T}) = arithtype9232(T)
result_type9232{T1<:Number,T2<:Number}(::Type{T1}, ::Type{T2}) = arithtype9232(T1, T2)
# this gave a "type too large", but not reliably
@test length(code_typed(result_type9232, Tuple{(Type{x} where x<:Union{Float32,Float64}), Type{T2} where T2<:Number})) == 1


# issue #10878
function g10878(x; kw...); end
invoke_g10878() = invoke(g10878, Tuple{Any}, 1)
@code_typed invoke_g10878()
code_llvm(DevNull, invoke_g10878, ())


# issue #10930
@test isa(code_typed(promote,(Any,Any,Vararg{Any})), Array)
find_tvar10930{T<:Tuple}(sig::Type{T}) = 1
function find_tvar10930(arg)
    if arg<:Tuple
        find_tvar10930(arg[random_var_name])
    end
    return 1
end
@test find_tvar10930(Vararg{Int}) === 1


# issue #12474
@generated function f12474(::Any)
    :(for i in 1
      end)
end
let
    ast12474 = code_typed(f12474, Tuple{Float64})
    @test isleaftype(ast12474[1][2])
    @test all(isleaftype, ast12474[1][1].slottypes)
end


# pr #15259
struct A15259
    x
    y
end
# check that allocation was ellided
@eval f15259(x,y) = (a = $(Expr(:new, :A15259, :x, :y)); (a.x, a.y, getfield(a,1), getfield(a, 2)))
@test isempty(filter(x -> isa(x,Expr) && x.head === :(=) &&
                          isa(x.args[2], Expr) && x.args[2].head === :new,
                     code_typed(f15259, (Any,Int))[1][1].code))
@test f15259(1,2) == (1,2,1,2)
# check that error cases are still correct
@eval g15259(x,y) = (a = $(Expr(:new, :A15259, :x, :y)); a.z)
@test_throws ErrorException g15259(1,1)
@eval h15259(x,y) = (a = $(Expr(:new, :A15259, :x, :y)); getfield(a, 3))
@test_throws BoundsError h15259(1,1)


# issue #7810
mutable struct Foo7810{T<:AbstractVector}
    v::T
end
bar7810() = [Foo7810([(a,b) for a in 1:2]) for b in 3:4]
@test Base.return_types(bar7810,Tuple{})[1] == Array{Foo7810{Array{Tuple{Int,Int},1}},1}


# issue #11366
f11366{T}(x::Type{Ref{T}}) = Ref{x}
@test !isleaftype(Base.return_types(f11366, (Any,))[1])


let f(T) = Type{T}
    @test Base.return_types(f, Tuple{Type{Int}}) == [Type{Type{Int}}]
end

# issue #9222
function SimpleTest9222{T1<:Real}(pdedata, mu_actual::Vector{T1},
        nu_actual::Vector{T1}, v0::Vector{T1}, epsilon::T1, beta::Vector{T1},
        delta::T1, l::T1, R::T1, s0::T1, show_trace::Bool = true)
    return 0.0
end
function SimpleTest9222{T1<:Real}(pdedata, mu_actual::Vector{T1},
        nu_actual::Vector{T1}, v0::Vector{T1}, epsilon::T1, beta::Vector{T1},
        delta::T1, l::T1, R::T1)
    return SimpleTest9222(pdedata, mu_actual, nu_actual, v0, epsilon,
        beta, delta, l, R, v0[1])
end
function foo9222()
    v0 = rand(10)
    mu_actual = rand(10)
    nu_actual = rand(10)
    SimpleTest9222(0.0, mu_actual, nu_actual, v0, 0.0, [1.0,1.0], 0.5, 5.0, 20.0)
end
@test 0.0 == foo9222()

# make sure none of the slottypes are left as Core.Inference.Const objects
function f18679()
    for i = 1:2
        if i == 1
            a = ((),)
        else
            return a[1]
        end
    end
end
g18679(x::Tuple) = ()
g18679() = g18679(any_undef_global::Union{Int,Tuple{}})
for code in Any[
        @code_typed(f18679())[1]
        @code_typed(g18679())[1]]
    @test all(x->isa(x, Type), code.slottypes)
    local notconst(other::ANY) = true
    notconst(slot::TypedSlot) = @test isa(slot.typ, Type)
    function notconst(expr::Expr)
        @test isa(expr.typ, Type)
        for a in expr.args
            notconst(a)
        end
    end
    for e in code.code
        notconst(e)
    end
end

# branching based on inferrable conditions
let f(x) = isa(x,Int) ? 1 : ""
    @test Base.return_types(f, Tuple{Int}) == [Int]
end

let g() = Int <: Real ? 1 : ""
    @test Base.return_types(g, Tuple{}) == [Int]
end

const NInt{N} = Tuple{Vararg{Int, N}}
@test Base.eltype(NInt) === Int
@test Base.return_types(eltype, (NInt,)) == Any[Union{Type{Int}, Type{Union{}}}] # issue 21763
fNInt(x::NInt) = (x...)
gNInt() = fNInt(x)
@test Base.return_types(gNInt, ()) == Any[NInt]

# issue #17572
function f17572{A}(::Type{Val{A}})
    return Tuple{Int}(Tuple{A}((1,)))
end
# test that inference doesn't error
@test isa(code_typed(f17572, (Type{Val{0}},)), Array)

# === with singleton constants
let f(x) = (x===nothing) ? 1 : 1.0
    @test Base.return_types(f, (Void,)) == Any[Int]
end

# issue #16530
mutable struct Foo16530a{dim}
    c::Vector{NTuple{dim, Float64}}
    d::Vector
end
mutable struct Foo16530b{dim}
    c::Vector{NTuple{dim, Float64}}
end
f16530a() = fieldtype(Foo16530a, :c)
f16530a(c) = fieldtype(Foo16530a, c)
f16530b() = fieldtype(Foo16530b, :c)
f16530b(c) = fieldtype(Foo16530b, c)

let T = Vector{Tuple{Vararg{Float64,dim}}} where dim
    @test f16530a() == T
    @test f16530a(:c) == T
    @test Base.return_types(f16530a, ()) == Any[Type{T}]
    @test Base.return_types(f16530b, ()) == Any[Type{T}]
    @test Base.return_types(f16530b, (Symbol,)) == Any[Type{T}]
end
@test f16530a(:d) == Vector

let T1 = Tuple{Int, Float64},
    T2 = Tuple{Int, Float32},
    T = Tuple{T1, T2}

    global f18037
    f18037() = fieldtype(T, 1)
    f18037(i) = fieldtype(T, i)

    @test f18037() === T1
    @test f18037(1) === T1
    @test f18037(2) === T2

    @test Base.return_types(f18037, ()) == Any[Type{T1}]
    @test Base.return_types(f18037, (Int,)) == Any[Union{Type{T1},Type{T2}}]
end

# issue #18015
mutable struct Triple18015
    a::Int
    b::Int
    c::Int
end
a18015(tri) = tri.a
b18015(tri) = tri.b
c18015(tri) = tri.c
setabc18015!(tri, a, b, c) = (tri.a = a; tri.b = b; tri.c = c)
let tri = Triple18015(1, 2, 3)
    setabc18015!(tri, b18015(tri), c18015(tri), a18015(tri))
    @test tri.a === 2 && tri.b === 3 && tri.c === 1
end

# issue #18222
f18222{T<:AbstractFloat}(::Union{T, Int}) = false
f18222(x) = true
g18222(x) = f18222(x)
@test f18222(1) == g18222(1) == true
@test f18222(1.0) == g18222(1.0) == false

# issue #18399
# TODO: this test is rather brittle
mutable struct TSlow18399{T}
    x::T
end
function hvcat18399(as)
    cb = ri->as[ri]
    g = Base.Generator(cb, 1)
    return g.f(1)
end
function cat_t18399(X...)
    for i = 2:1
        X[i]
        d->i
    end
end
C18399 = TSlow18399{Int}(1)
GB18399 = TSlow18399{Int}(1)
function test18399(C)
    B = GB18399::Union{TSlow18399{Int},TSlow18399{Any}}
    cat_t18399()
    cat_t18399(B, B, B)
    hvcat18399((C,))
    return hvcat18399(((2, 3),))
end
@test test18399(C18399) == (2, 3)

# issue #18450
f18450() = ifelse(true, Tuple{Vararg{Int}}, Tuple{Vararg})
@test f18450() == Tuple{Vararg{Int}}

# issue #18569
@test !Core.Inference.isconstType(Type{Tuple})

# ensure pure attribute applies correctly to all signatures of fpure
Base.@pure function fpure(a=rand(); b=rand())
    # use the `rand` function since it is known to be `@inline`
    # but would be too big to inline
    return a + b + rand()
end
gpure() = fpure()
gpure(x::Irrational) = fpure(x)
@test which(fpure, ()).pure
@test which(fpure, (typeof(pi),)).pure
@test !which(gpure, ()).pure
@test !which(gpure, (typeof(pi),)).pure
@test @code_typed(gpure())[1].pure
@test @code_typed(gpure(π))[1].pure
@test gpure() == gpure() == gpure()
@test gpure(π) == gpure(π) == gpure(π)

# Make sure @pure works for functions using the new syntax
Base.@pure (fpure2(x::T) where T) = T
@test which(fpure2, (Int64,)).pure

# issue #10880
function cat10880(a, b)
    Tuple{a.parameters..., b.parameters...}
end
@inferred cat10880(Tuple{Int8,Int16}, Tuple{Int32})

# issue #19348
function is_typed_expr(e::Expr)
    if e.head === :call ||
       e.head === :invoke ||
       e.head === :new ||
       e.head === :copyast ||
       e.head === :inert
        return true
    end
    return false
end
test_inferred_static(other::ANY) = true
test_inferred_static(slot::TypedSlot) = @test isleaftype(slot.typ)
function test_inferred_static(expr::Expr)
    if is_typed_expr(expr)
        @test isleaftype(expr.typ)
    end
    for a in expr.args
        test_inferred_static(a)
    end
end
function test_inferred_static(arrow::Pair)
    code, rt = arrow
    @test isleaftype(rt)
    @test code.inferred
    @test all(x->isleaftype(x), code.slottypes)
    @test all(x->isleaftype(x), code.ssavaluetypes)
    for e in code.code
        test_inferred_static(e)
    end
end

function g19348(x)
    a, b = x
    return a + b
end
test_inferred_static(@code_typed g19348((1, 2.0)))

# issue #5575
f5575() = zeros(Type[Float64][1], 1)
@test Base.return_types(f5575, ())[1] == Vector

# make sure Tuple{unknown} handles the possibility that `unknown` is a Vararg
function maybe_vararg_tuple_1()
    x = Any[Vararg{Int}][1]
    Tuple{x}
end
@test Type{Tuple{Vararg{Int}}} <: Base.return_types(maybe_vararg_tuple_1, ())[1]
function maybe_vararg_tuple_2()
    x = Type[Vararg{Int}][1]
    Tuple{x}
end
@test Type{Tuple{Vararg{Int}}} <: Base.return_types(maybe_vararg_tuple_2, ())[1]

# inference of `fieldtype`
mutable struct UndefField__
    x::Union{}
end
f_infer_undef_field() = fieldtype(UndefField__, :x)
@test Base.return_types(f_infer_undef_field, ()) == Any[Type{Union{}}]
@test f_infer_undef_field() === Union{}

mutable struct HasAbstractlyTypedField
    x::Union{Int,String}
end
f_infer_abstract_fieldtype() = fieldtype(HasAbstractlyTypedField, :x)
@test Base.return_types(f_infer_abstract_fieldtype, ()) == Any[Type{Union{Int,String}}]

# issue #11480
@noinline f11480(x,y) = x
let A = Ref
    function h11480(x::A{A{A{A{A{A{A{A{A{Int}}}}}}}}}) # enough for type_too_complex
        y :: Tuple{Vararg{typeof(x)}} = (x,) # apply_type(Vararg, too_complex) => TypeVar(_,Vararg)
        f(y[1], # fool getfield logic : Tuple{_<:Vararg}[1] => Vararg
          1) # make it crash by construction of the signature Tuple{Vararg,Int}
    end
    @test !Base.isvarargtype(Base.return_types(h11480, (Any,))[1])
end

# Issue 19641
foo19641() = let a = 1.0
    Core.Inference.return_type(x -> x + a, Tuple{Float64})
end
@inferred foo19641()

test_fast_eq(a, b) = @fastmath a == b
test_fast_ne(a, b) = @fastmath a != b
test_fast_lt(a, b) = @fastmath a < b
test_fast_le(a, b) = @fastmath a <= b
@inferred test_fast_eq(1f0, 1f0)
@inferred test_fast_ne(1f0, 1f0)
@inferred test_fast_lt(1f0, 1f0)
@inferred test_fast_le(1f0, 1f0)
@inferred test_fast_eq(1.0, 1.0)
@inferred test_fast_ne(1.0, 1.0)
@inferred test_fast_lt(1.0, 1.0)
@inferred test_fast_le(1.0, 1.0)

abstract type AbstractMyType18457{T,F,G} end
struct MyType18457{T,F,G}<:AbstractMyType18457{T,F,G} end
tpara18457{I}(::Type{AbstractMyType18457{I}}) = I
tpara18457{A<:AbstractMyType18457}(::Type{A}) = tpara18457(supertype(A))
@test tpara18457(MyType18457{true}) === true

@testset "type inference error #19322" begin
    Y_19322 = reshape(round.(Int, abs.(randn(5*1000)))+1,1000,5)

    function FOO_19322(Y::AbstractMatrix; frac::Float64=0.3, nbins::Int=100, n_sims::Int=100)
        num_iters, num_chains = size(Y)
        start_iters = unique([1; [round(Int64, s) for s in logspace(log(10,100),
                                                                    log(10,num_iters/2),nbins-1)]])
        result = zeros(Float64, 10, length(start_iters) * num_chains)
        j=1
        for c in 1:num_chains
            for st in 1:length(start_iters)
                n = length(start_iters[st]:num_iters)
                idx1 = start_iters[st]:round(Int64, start_iters[st] + frac * n - 1)
                idx2 = round(Int64, num_iters - frac * n + 1):num_iters
                y1 = Y[idx1,c]
                y2 = Y[idx2,c]
                n_min = min(length(y1), length(y2))
                X = [y1[1:n_min] y2[(end - n_min + 1):end]]
            end
        end
    end

    @test_nowarn FOO_19322(Y_19322)
end

randT_inferred_union() = rand(Bool) ? rand(Bool) ? 1 : 2.0 : nothing
function f_inferred_union()
    b = randT_inferred_union()
    if !(nothing !== b) === true
        return f_inferred_union_nothing(b)
    elseif (isa(b, Float64) === true) !== false
        return f_inferred_union_float(b)
    else
        return f_inferred_union_int(b)
    end
end
f_inferred_union_nothing(::Void) = 1
f_inferred_union_nothing(::Any) = "broken"
f_inferred_union_float(::Float64) = 2
f_inferred_union_float(::Any) = "broken"
f_inferred_union_int(::Int) = 3
f_inferred_union_int(::Any) = "broken"
@test @inferred(f_inferred_union()) in (1, 2, 3)

# issue #11015
mutable struct AT11015
    f::Union{Bool,Function}
end

g11015{S}(::Type{S}, ::S) = 1
f11015(a::AT11015) = g11015(Base.fieldtype(typeof(a), :f), true)
g11015(::Type{Bool}, ::Bool) = 2.0
@test Int <: Base.return_types(f11015, (AT11015,))[1]
@test f11015(AT11015(true)) === 1

# better inference of apply (#20343)
f20343(::String, ::Int) = 1
f20343(::Int, ::String, ::Int, ::Int) = 1
f20343(::Int, ::Int, ::String, ::Int, ::Int, ::Int) = 1
f20343(::Union{Int,String}...) = Int8(1)
f20343(::Any...) = "no"
function g20343()
    n = rand(1:3)
    i = ntuple(i->n==i ? "" : 0, 2n)::Union{Tuple{String,Int},Tuple{Int,String,Int,Int},Tuple{Int,Int,String,Int,Int,Int}}
    f20343(i...)
end
@test Base.return_types(g20343, ()) == [Int]
function h20343()
    n = rand(1:3)
    i = ntuple(i->n==i ? "" : 0, 3)::Union{Tuple{String,Int,Int},Tuple{Int,String,Int},Tuple{Int,Int,String}}
    f20343(i..., i...)
end
@test all(t -> t<:Integer, Base.return_types(h20343, ()))
function i20343()
    f20343([1,2,3]..., 4)
end
@test Base.return_types(i20343, ()) == [Int8]
struct Foo20518 <: AbstractVector{Int}; end # issue #20518; inference assumed AbstractArrays
Base.getindex(::Foo20518, ::Int) = "oops"      # not to lie about their element type
Base.indices(::Foo20518) = (Base.OneTo(4),)
foo20518(xs::Any...) = -1
foo20518(xs::Int...) = [0]
bar20518(xs) = sum(foo20518(xs...))
@test bar20518(Foo20518()) == -1
f19957(::Int) = Int8(1)            # issue #19957, inference failure when splatting a number
f19957(::Int...) = Int16(1)
f19957(::Any...) = "no"
g19957(x) = f19957(x...)
@test all(t -> t<:Union{Int8,Int16}, Base.return_types(g19957, (Int,))) # with a full fix, this should just be Int8

# Inference for some type-level computation
fUnionAll{T}(::Type{T}) = Type{S} where S <: T
@inferred fUnionAll(Real) == Type{T} where T <: Real
@inferred fUnionAll(Rational{T} where T <: AbstractFloat) == Type{T} where T<:(Rational{S} where S <: AbstractFloat)

fComplicatedUnionAll{T}(::Type{T}) = Type{Tuple{S,rand() >= 0.5 ? Int : Float64}} where S <: T
let pub = Base.parameter_upper_bound, x = fComplicatedUnionAll(Real)
    @test pub(pub(x, 1), 1) == Real
    @test pub(pub(x, 1), 2) == Int || pub(pub(x, 1), 2) == Float64
end

# issue #20733
# run this test in a separate process to avoid interfering with `getindex`
let def = "Base.getindex(t::NTuple{3,NTuple{2,Int}}, i::Int, j::Int, k::Int) = (t[1][i], t[2][j], t[3][k])"
    @test readstring(`$(Base.julia_cmd()) --startup-file=no -E "$def;test(t) = t[2,1,2];test(((3,4), (5,6), (7,8)))"`) ==
        "(4, 5, 8)\n"
end

# issue #20267
mutable struct T20267{T}
    inds::Vector{T}
end
# infinite type growth via lower bounds (formed by intersection)
f20267(x::T20267{T}, y::T) where (T) = f20267(Any[1][1], x.inds)
@test Base.return_types(f20267, (Any, Any)) == Any[Union{}]

# issue #20615
let A = 1:2, z = zip(A, A, A, A, A, A, A, A, A, A, A, A)
    @test z isa Core.Inference.limit_type_depth(typeof(z), 0)
    @test start(z) == (1, (1, (1, (1, (1, (1, (1, (1, (1, (1, (1, 1)))))))))))
end
# introduce TypeVars in Unions in invariant position
let T = Val{Val{Val{Union{Int8,Int16,Int32,Int64,UInt8,UInt16,UInt32,UInt64}}}}
    @test T <: Core.Inference.limit_type_depth(T, 0)
end

# issue #20704
f20704(::Int) = 1
Base.@pure b20704(x::ANY) = f20704(x)
@test b20704(42) === 1
@test_throws MethodError b20704(42.0)

bb20704() = b20704(Any[1.0][1])
@test_throws MethodError bb20704()

v20704() = Val{b20704(Any[1.0][1])}
@test_throws MethodError v20704()
@test Base.return_types(v20704, ()) == Any[Type{Val{1}}]

Base.@pure g20704(::Int) = 1
h20704(x::ANY) = g20704(x)
@test g20704(1) === 1
@test_throws MethodError h20704(1.2)

Base.@pure c20704() = (f20704(1.0); 1)
d20704() = c20704()
@test_throws MethodError d20704()

Base.@pure function a20704(x)
    rand()
    42
end
aa20704(x) = x(nothing)
@test code_typed(aa20704, (typeof(a20704),))[1][1].pure

#issue #21065, elision of _apply when splatted expression is not effect_free
function f21065(x,y)
    println("x=$x, y=$y")
    return x, y
end
g21065(x,y) = +(f21065(x,y)...)
function test_no_apply(expr::Expr)
    return all(test_no_apply, expr.args)
end
function test_no_apply(ref::GlobalRef)
    return ref.mod != Core || ref.name !== :_apply
end
test_no_apply(::Any) = true
@test all(test_no_apply, code_typed(g21065, Tuple{Int,Int})[1].first.code)

# issue #20033
# check return_type_tfunc for calls where no method matches
bcast_eltype_20033(f, A) = Core.Inference.return_type(f, Tuple{eltype(A)})
err20033(x::Float64...) = prod(x)
@test bcast_eltype_20033(err20033, [1]) === Union{}
@test Base.return_types(bcast_eltype_20033, (typeof(err20033), Vector{Int},)) == Any[Type{Union{}}]
# return_type on builtins
@test Core.Inference.return_type(tuple, Tuple{Int,Int8,Int}) === Tuple{Int,Int8,Int}

# issue #21088
@test Core.Inference.return_type(typeof, Tuple{Int}) == Type{Int}

# Inference of constant svecs
@eval fsvecinf() = $(QuoteNode(Core.svec(Tuple{Int,Int}, Int)))[1]
@test Core.Inference.return_type(fsvecinf, Tuple{}) == Type{Tuple{Int,Int}}

# nfields tfunc on `DataType`
let f = ()->Val{nfields(DataType[Int][1])}
    @test f() == Val{0}
end

# inference on invalid getfield call
@eval _getfield_with_string_() = getfield($(1=>2), "")
@test Base.return_types(_getfield_with_string_, ()) == Any[Union{}]

# inference AST of a constant return value
f21175() = 902221
@test code_typed(f21175, ())[1].second === Int
# call again, so that the AST is built on-demand
let e = code_typed(f21175, ())[1].first.code[1]::Expr
    @test e.head === :return
    @test e.args[1] ∈ (902221, Core.QuoteNode(902221))
end

# issue #10207
mutable struct T10207{A, B}
    a::A
    b::B
end
@test code_typed(T10207, (Int,Any))[1].second == T10207{Int,T} where T

# issue #21410
f21410(::V, ::Pair{V,E}) where {V, E} = E
@test code_typed(f21410, Tuple{Ref, Pair{Ref{T},Ref{T}} where T<:Number})[1].second == Type{Ref{T}} where T<:Number

# issue #21369
function inf_error_21369(arg)
    if arg
        # invalid instantiation, causing throw during inference
        Complex{String}
    end
end
function break_21369()
    try
        error("uhoh")
    catch
        eval(:(inf_error_21369(false)))
        bt = catch_backtrace()
        i = 1
        local fr
        while true
            fr = Base.StackTraces.lookup(bt[i])[end]
            if !fr.from_c
                break
            end
            i += 1
        end
        @test fr.func === :break_21369
        rethrow()
    end
end
@test_throws ErrorException break_21369()  # not TypeError

# issue #17003
abstract type AArray_17003{T,N} end
AVector_17003{T} = AArray_17003{T,1}

struct Nable_17003{T}
end

struct NArray_17003{T,N} <: AArray_17003{Nable_17003{T},N}
end

(::Type{NArray_17003}){T,N}(::Array{T,N}) = NArray_17003{T,N}()

gl_17003 = [1, 2, 3]

f2_17003(item::AVector_17003) = nothing
f2_17003(::Any) = f2_17003(NArray_17003(gl_17003))

@test f2_17003(1) == nothing

# issue #20847
function segfaultfunction_20847{N, T}(A::Vector{NTuple{N, T}})
    B = reinterpret(T, A, (N, length(A)))
    return nothing
end

tuplevec_20847 = Tuple{Float64, Float64}[(0.0,0.0), (1.0,0.0)]

for A in (1,)
    @test segfaultfunction_20847(tuplevec_20847) == nothing
end

# issue #21848
@test Core.Inference.limit_type_depth(Ref{Complex{T} where T}, 0) == Ref
let T = Tuple{Tuple{Int64, Void},
              Tuple{Tuple{Int64, Void},
                    Tuple{Int64, Tuple{Tuple{Int64, Void},
                                       Tuple{Tuple{Int64, Void}, Tuple{Int64, Tuple{Tuple{Int64, Void}, Tuple{Tuple, Tuple}}}}}}}}
    @test Core.Inference.limit_type_depth(T, 0) >: T
    @test Core.Inference.limit_type_depth(T, 1) >: T
    @test Core.Inference.limit_type_depth(T, 2) >: T
end

# Issue #20902, check that this doesn't error.
@generated function test_20902()
    quote
        10 + 11
    end
end
@test length(code_typed(test_20902, (), optimize = false)) == 1
@test length(code_typed(test_20902, (), optimize = false)) == 1

# normalization of arguments with constant Types as parameters
g21771(T) = T
f21771(::Val{U}) where {U} = Tuple{g21771(U)}
@test @inferred(f21771(Val{Int}())) === Tuple{Int}
@test @inferred(f21771(Val{Union{}}())) === Tuple{Union{}}
@test @inferred(f21771(Val{Integer}())) === Tuple{Integer}

# missing method should be inferred as Union{}, ref https://github.com/JuliaLang/julia/issues/20033#issuecomment-282228948
@test Base.return_types(f -> f(1), (typeof((x::String) -> x),)) == Any[Union{}]

# issue #21653
# ensure that we don't try to resolve cycles using uncached edges
f21653() = f21653()
@test code_typed(f21653, Tuple{}, optimize=false)[1] isa Pair{CodeInfo, typeof(Union{})}

# ensure _apply can "see-through" SSAValue to infer precise container types
let f, m
    f() = 0
    m = first(methods(f))
    m.source = Base.uncompressed_ast(m)::CodeInfo
    m.source.ssavaluetypes = 1
    m.source.code = Any[
        Expr(:(=), SSAValue(0), Expr(:call, GlobalRef(Core, :svec), 1, 2, 3)),
        Expr(:return, Expr(:call, Core._apply, :+, SSAValue(0)))
    ]
    @test @inferred(f()) == 6
end

# issue #22290
f22290() = return nothing
for i in 1:3
    ir = sprint(io->code_llvm(io, f22290, Tuple{}))
    @test contains(ir, "julia_f22290")
end

# constant inference of isdefined
let f(x) = isdefined(x, 2) ? 1 : ""
    @test Base.return_types(f, (Tuple{Int,Int},)) == Any[Int]
    @test Base.return_types(f, (Tuple{Int,},)) == Any[String]
end
let f(x) = isdefined(x, :re) ? 1 : ""
    @test Base.return_types(f, (Complex64,)) == Any[Int]
    @test Base.return_types(f, (Complex,)) == Any[Int]
end
let f(x) = isdefined(x, :NonExistentField) ? 1 : ""
    @test Base.return_types(f, (Complex64,)) == Any[String]
    @test Union{Int,String} <: Base.return_types(f, (AbstractArray,))[1]
end
import Core.Inference: Const, isdefined_tfunc, ⊑
@test isdefined_tfunc(Complex64, Const(())) === Union{}
@test isdefined_tfunc(Complex64, Const(1)) === Const(true)
@test isdefined_tfunc(Complex64, Const(2)) === Const(true)
@test isdefined_tfunc(Complex64, Const(3)) === Const(false)
@test isdefined_tfunc(Complex64, Const(0)) === Const(false)
mutable struct SometimesDefined
    x
    function SometimesDefined()
        v = new()
        if rand(Bool)
            v.x = 0
        end
        return v
    end
end
@test isdefined_tfunc(SometimesDefined, Const(:x)) == Bool
@test isdefined_tfunc(SometimesDefined, Const(:y)) === Const(false)
@test isdefined_tfunc(Const(Base), Const(:length)) === Const(true)
@test isdefined_tfunc(Const(Base), Symbol) == Bool
@test isdefined_tfunc(Const(Base), Const(:NotCurrentlyDefinedButWhoKnows)) == Bool
@test isdefined_tfunc(SimpleVector, Const(1)) === Const(true)
@test isdefined_tfunc(SimpleVector, Const(:length)) === Const(true)
@test Const(false) ⊑ isdefined_tfunc(Const(:x), Symbol)
@test Const(false) ⊑ isdefined_tfunc(Const(:x), Const(:y))
@test isdefined_tfunc(Vector{Int}, Const(1)) == Bool
@test isdefined_tfunc(Vector{Any}, Const(1)) == Bool
@test isdefined_tfunc(Module, Any, Any) === Union{}
@test isdefined_tfunc(Module, Int) === Union{}
@test isdefined_tfunc(Tuple{Any,Vararg{Any}}, Const(0)) === Const(false)
@test isdefined_tfunc(Tuple{Any,Vararg{Any}}, Const(1)) === Const(true)
@test isdefined_tfunc(Tuple{Any,Vararg{Any}}, Const(2)) === Bool
@test isdefined_tfunc(Tuple{Any,Vararg{Any}}, Const(3)) === Bool

<<<<<<< HEAD
@noinline map3_22347(f, t::Tuple{}) = ()
@noinline map3_22347(f, t::Tuple) = (f(t[1]), map3_22347(f, Base.tail(t))...)
# issue #22347
let niter = 0
    map3_22347((1, 2, 3, 4)) do y
        niter += 1
        nothing
    end
    @test niter == 4
end
=======
# demonstrate that inference must converge
# while doing constant propagation
Base.@pure plus1(x) = x + 1
f21933(x::Val{T}) where {T} = f(Val{plus1(T)}())
@code_typed f21933(Val{1}())
Base.return_types(f21933, (Val{1},))

function count_specializations(method::Method)
    n = 0
    Base.visit(method.specializations) do m
        n += 1
    end
    return n::Int
end

# demonstrate that inference can complete without waiting for MAX_TUPLETYPE_LEN or MAX_TYPE_DEPTH
copy_dims_out(out) = ()
copy_dims_out(out, dim::Int, tail...) =  copy_dims_out((out..., dim), tail...)
copy_dims_out(out, dim::Colon, tail...) = copy_dims_out((out..., dim), tail...)
@test Base.return_types(copy_dims_out, (Tuple{}, Vararg{Union{Int,Colon}})) == Any[Tuple{}, Tuple{}, Tuple{}]
@test all(m -> 2 < count_specializations(m) < 15, methods(copy_dims_out))

copy_dims_pair(out) = ()
copy_dims_pair(out, dim::Int, tail...) =  copy_dims_out(out => dim, tail...)
copy_dims_pair(out, dim::Colon, tail...) = copy_dims_out(out => dim, tail...)
@test Base.return_types(copy_dims_pair, (Tuple{}, Vararg{Union{Int,Colon}})) == Any[Tuple{}, Tuple{}, Tuple{}]
@test all(m -> 5 < count_specializations(m) < 25, methods(copy_dims_out))
>>>>>>> d3db3120
<|MERGE_RESOLUTION|>--- conflicted
+++ resolved
@@ -911,7 +911,6 @@
 @test isdefined_tfunc(Tuple{Any,Vararg{Any}}, Const(2)) === Bool
 @test isdefined_tfunc(Tuple{Any,Vararg{Any}}, Const(3)) === Bool
 
-<<<<<<< HEAD
 @noinline map3_22347(f, t::Tuple{}) = ()
 @noinline map3_22347(f, t::Tuple) = (f(t[1]), map3_22347(f, Base.tail(t))...)
 # issue #22347
@@ -922,7 +921,7 @@
     end
     @test niter == 4
 end
-=======
+
 # demonstrate that inference must converge
 # while doing constant propagation
 Base.@pure plus1(x) = x + 1
@@ -949,5 +948,4 @@
 copy_dims_pair(out, dim::Int, tail...) =  copy_dims_out(out => dim, tail...)
 copy_dims_pair(out, dim::Colon, tail...) = copy_dims_out(out => dim, tail...)
 @test Base.return_types(copy_dims_pair, (Tuple{}, Vararg{Union{Int,Colon}})) == Any[Tuple{}, Tuple{}, Tuple{}]
-@test all(m -> 5 < count_specializations(m) < 25, methods(copy_dims_out))
->>>>>>> d3db3120
+@test all(m -> 5 < count_specializations(m) < 25, methods(copy_dims_out))