--- conflicted
+++ resolved
@@ -85,13 +85,8 @@
     return a
 end
 function fill!{T<:Union(Integer,Float)}(a::Array{T}, x)
-<<<<<<< HEAD
-    if convert(T,x) == 0
+    if isa(T,BitsKind) && convert(T,x) == 0
         ccall(:memset, Void, (Ptr{T}, Int32, Int), a,0,int(length(a)*sizeof(T)))
-=======
-    if isa(T,BitsKind) && convert(T,x) == 0
-        ccall(:bzero, Void, (Ptr{T}, Int), a, int(length(a)*sizeof(T)))
->>>>>>> c84deda2
     else
         for i = 1:numel(a)
             a[i] = x
