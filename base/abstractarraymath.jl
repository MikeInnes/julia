# This file is a part of Julia. License is MIT: https://julialang.org/license

 ## Basic functions ##

isreal(x::AbstractArray) = all(isreal,x)
iszero(x::AbstractArray) = all(iszero,x)
isreal(x::AbstractArray{<:Real}) = true
all(::typeof(isinteger), ::AbstractArray{<:Integer}) = true

## Constructors ##

"""
    vec(a::AbstractArray) -> Vector

Reshape the array `a` as a one-dimensional column vector. The resulting array
shares the same underlying data as `a`, so modifying one will also modify the
other.

# Examples
```jldoctest
julia> a = [1 2 3; 4 5 6]
2×3 Array{Int64,2}:
 1  2  3
 4  5  6

julia> vec(a)
6-element Array{Int64,1}:
 1
 4
 2
 5
 3
 6
```

See also [`reshape`](@ref).
"""
vec(a::AbstractArray) = reshape(a,_length(a))
vec(a::AbstractVector) = a

_sub(::Tuple{}, ::Tuple{}) = ()
_sub(t::Tuple, ::Tuple{}) = t
_sub(t::Tuple, s::Tuple) = _sub(tail(t), tail(s))

"""
    squeeze(A, dims)

Remove the dimensions specified by `dims` from array `A`.
Elements of `dims` must be unique and within the range `1:ndims(A)`.
`size(A,i)` must equal 1 for all `i` in `dims`.

# Examples
```jldoctest
julia> a = reshape(Vector(1:4),(2,2,1,1))
2×2×1×1 Array{Int64,4}:
[:, :, 1, 1] =
 1  3
 2  4

julia> squeeze(a,3)
2×2×1 Array{Int64,3}:
[:, :, 1] =
 1  3
 2  4
```
"""
function squeeze(A::AbstractArray, dims::Dims)
    for i in 1:length(dims)
        1 <= dims[i] <= ndims(A) || throw(ArgumentError("squeezed dims must be in range 1:ndims(A)"))
        length(axes(A, dims[i])) == 1 || throw(ArgumentError("squeezed dims must all be size 1"))
        for j = 1:i-1
            dims[j] == dims[i] && throw(ArgumentError("squeezed dims must be unique"))
        end
    end
    d = ()
    for i = 1:ndims(A)
        if !in(i, dims)
            d = tuple(d..., axes(A, i))
        end
    end
    reshape(A, d::typeof(_sub(axes(A), dims)))
end

squeeze(A::AbstractArray, dim::Integer) = squeeze(A, (Int(dim),))


## Unary operators ##

conj(x::AbstractArray{<:Real}) = x
conj!(x::AbstractArray{<:Real}) = x

real(x::AbstractArray{<:Real}) = x
imag(x::AbstractArray{<:Real}) = zero(x)

+(x::AbstractArray{<:Number}) = x
*(x::AbstractArray{<:Number,2}) = x

# index A[:,:,...,i,:,:,...] where "i" is in dimension "d"

"""
    selectdim(A, d::Integer, i)

Return a view of all the data of `A` where the index for dimension `d` equals `i`.

Equivalent to `view(A,:,:,...,i,:,:,...)` where `i` is in position `d`.

# Examples
```jldoctest
julia> A = [1 2 3 4; 5 6 7 8]
2×4 Array{Int64,2}:
 1  2  3  4
 5  6  7  8

julia> selectdim(A, 2, 3)
2-element view(::Array{Int64,2}, Base.OneTo(2), 3) with eltype Int64:
 3
 7
```
"""
@inline selectdim(A::AbstractArray, d::Integer, i) = _selectdim(A, d, i, setindex(axes(A), i, d))
@noinline function _selectdim(A, d, i, idxs)
    d >= 1 || throw(ArgumentError("dimension must be ≥ 1"))
    nd = ndims(A)
    d > nd && (i == 1 || throw(BoundsError(A, (ntuple(k->Colon(),d-1)..., i))))
    return view(A, idxs...)
end

"""
    flipdim(A, d::Integer)

Reverse `A` in dimension `d`.

# Examples
```jldoctest
julia> b = [1 2; 3 4]
2×2 Array{Int64,2}:
 1  2
 3  4

julia> flipdim(b,2)
2×2 Array{Int64,2}:
 2  1
 4  3
```
"""
function flipdim(A::AbstractArray, d::Integer)
    nd = ndims(A)
    1 ≤ d ≤ nd || throw(ArgumentError("dimension $d is not 1 ≤ $d ≤ $nd"))
    if isempty(A)
        return copy(A)
    elseif nd == 1
        return reverse(A)
    end
    inds = axes(A)
    B = similar(A)
    nnd = 0
    for i = 1:nd
        nnd += Int(length(inds[i])==1 || i==d)
    end
    indsd = inds[d]
    sd = first(indsd)+last(indsd)
    if nnd==nd
        # flip along the only non-singleton dimension
        for i in indsd
            B[i] = A[sd-i]
        end
        return B
    end
    let B=B # workaround #15276
        alli = [ axes(B,n) for n in 1:nd ]
        for i in indsd
<<<<<<< HEAD
            B[[ n==d ? sd-i : alli[n] for n in 1:nd ]...] .= slicedim(A, d, i)
=======
            B[[ n==d ? sd-i : alli[n] for n in 1:nd ]...] = selectdim(A, d, i)
>>>>>>> b1b50664
        end
    end
    return B
end

function circshift(a::AbstractArray, shiftamt::Real)
    circshift!(similar(a), a, (Integer(shiftamt),))
end
circshift(a::AbstractArray, shiftamt::DimsInteger) = circshift!(similar(a), a, shiftamt)
"""
    circshift(A, shifts)

Circularly shift, i.e. rotate, the data in an array. The second argument is a tuple or
vector giving the amount to shift in each dimension, or an integer to shift only in the
first dimension.

# Examples
```jldoctest
julia> b = reshape(Vector(1:16), (4,4))
4×4 Array{Int64,2}:
 1  5   9  13
 2  6  10  14
 3  7  11  15
 4  8  12  16

julia> circshift(b, (0,2))
4×4 Array{Int64,2}:
  9  13  1  5
 10  14  2  6
 11  15  3  7
 12  16  4  8

julia> circshift(b, (-1,0))
4×4 Array{Int64,2}:
 2  6  10  14
 3  7  11  15
 4  8  12  16
 1  5   9  13

julia> a = BitArray([true, true, false, false, true])
5-element BitArray{1}:
  true
  true
 false
 false
  true

julia> circshift(a, 1)
5-element BitArray{1}:
  true
  true
  true
 false
 false

julia> circshift(a, -1)
5-element BitArray{1}:
  true
 false
 false
  true
  true
```

See also [`circshift!`](@ref).
"""
function circshift(a::AbstractArray, shiftamt)
    circshift!(similar(a), a, map(Integer, (shiftamt...,)))
end

## Other array functions ##

"""
    repeat(A::AbstractArray, counts::Integer...)

Construct an array by repeating array `A` a given number of times in each dimension, specified by `counts`.

# Examples
```jldoctest
julia> repeat([1, 2, 3], 2)
6-element Array{Int64,1}:
 1
 2
 3
 1
 2
 3

julia> repeat([1, 2, 3], 2, 3)
6×3 Array{Int64,2}:
 1  1  1
 2  2  2
 3  3  3
 1  1  1
 2  2  2
 3  3  3
```
"""
repeat(a::AbstractArray, counts::Integer...) = repeat(a, outer = counts)

function repeat(a::AbstractVecOrMat, m::Integer, n::Integer=1)
    o, p = size(a,1), size(a,2)
    b = similar(a, o*m, p*n)
    for j=1:n
        d = (j-1)*p+1
        R = d:d+p-1
        for i=1:m
            c = (i-1)*o+1
            b[c:c+o-1, R] .= a
        end
    end
    return b
end

function repeat(a::AbstractVector, m::Integer)
    o = length(a)
    b = similar(a, o*m)
    for i=1:m
        c = (i-1)*o+1
        b[c:c+o-1] .= a
    end
    return b
end

"""
    repeat(A::AbstractArray; inner=ntuple(x->1, ndims(A)), outer=ntuple(x->1, ndims(A)))

Construct an array by repeating the entries of `A`. The i-th element of `inner` specifies
the number of times that the individual entries of the i-th dimension of `A` should be
repeated. The i-th element of `outer` specifies the number of times that a slice along the
i-th dimension of `A` should be repeated. If `inner` or `outer` are omitted, no repetition
is performed.

# Examples
```jldoctest
julia> repeat(1:2, inner=2)
4-element Array{Int64,1}:
 1
 1
 2
 2

julia> repeat(1:2, outer=2)
4-element Array{Int64,1}:
 1
 2
 1
 2

julia> repeat([1 2; 3 4], inner=(2, 1), outer=(1, 3))
4×6 Array{Int64,2}:
 1  2  1  2  1  2
 1  2  1  2  1  2
 3  4  3  4  3  4
 3  4  3  4  3  4
```
"""
function repeat(A::AbstractArray; inner = nothing, outer = nothing)
    return _repeat_inner_outer(A, inner, outer)
end

# we have optimized implementations of these cases above
_repeat_inner_outer(A::AbstractVecOrMat, ::Nothing, r::Union{Tuple{Integer},Tuple{Integer,Integer}}) = repeat(A, r...)
_repeat_inner_outer(A::AbstractVecOrMat, ::Nothing, r::Integer) = repeat(A, r)

_repeat_inner_outer(A, ::Nothing, ::Nothing) = A
_repeat_inner_outer(A, ::Nothing, outer) = _repeat(A, ntuple(n->1, Val(ndims(A))), rep_kw2tup(outer))
_repeat_inner_outer(A, inner, ::Nothing) = _repeat(A, rep_kw2tup(inner), ntuple(n->1, Val(ndims(A))))
_repeat_inner_outer(A, inner, outer)     = _repeat(A, rep_kw2tup(inner), rep_kw2tup(outer))

rep_kw2tup(n::Integer) = (n,)
rep_kw2tup(v::AbstractArray{<:Integer}) = (v...,)
rep_kw2tup(t::Tuple) = t

rep_shapes(A, i, o) = _rshps((), (), size(A), i, o)

_rshps(shp, shp_i, ::Tuple{}, ::Tuple{}, ::Tuple{}) = (shp, shp_i)
@inline _rshps(shp, shp_i, ::Tuple{}, ::Tuple{}, o) =
    _rshps((shp..., o[1]), (shp_i..., 1), (), (), tail(o))
@inline _rshps(shp, shp_i, ::Tuple{}, i, ::Tuple{}) = (n = i[1];
    _rshps((shp..., n), (shp_i..., n), (), tail(i), ()))
@inline _rshps(shp, shp_i, ::Tuple{}, i, o) = (n = i[1];
    _rshps((shp..., n * o[1]), (shp_i..., n), (), tail(i), tail(o)))
@inline _rshps(shp, shp_i, sz, i, o) = (n = sz[1] * i[1];
    _rshps((shp..., n * o[1]), (shp_i..., n), tail(sz), tail(i), tail(o)))
_rshps(shp, shp_i, sz, ::Tuple{}, ::Tuple{}) =
    (n = length(shp); N = n + length(sz); _reperr("inner", n, N))
_rshps(shp, shp_i, sz, ::Tuple{}, o) =
    (n = length(shp); N = n + length(sz); _reperr("inner", n, N))
_rshps(shp, shp_i, sz, i, ::Tuple{}) =
    (n = length(shp); N = n + length(sz); _reperr("outer", n, N))
_reperr(s, n, N) = throw(ArgumentError("number of " * s * " repetitions " *
    "($n) cannot be less than number of dimensions of input ($N)"))

# We need special handling when repeating arrays of arrays
cat_fill!(R, X, inds) = (R[inds...] = X)
cat_fill!(R, X::AbstractArray, inds) = fill!(view(R, inds...), X)

@noinline function _repeat(A::AbstractArray, inner, outer)
    shape, inner_shape = rep_shapes(A, inner, outer)

    R = similar(A, shape)
    if any(iszero, shape)
        return R
    end

    # fill the first inner block
    if all(x -> x == 1, inner)
        R[axes(A)...] .= A
    else
        inner_indices = [1:n for n in inner]
        for c in CartesianIndices(axes(A))
            for i in 1:ndims(A)
                n = inner[i]
                inner_indices[i] = (1:n) .+ ((c[i] - 1) * n)
            end
            cat_fill!(R, A[c], inner_indices)
        end
    end

    # fill the outer blocks along each dimension
    if all(x -> x == 1, outer)
        return R
    end
    src_indices  = [1:n for n in inner_shape]
    dest_indices = copy(src_indices)
    for i in 1:length(outer)
        B = view(R, src_indices...)
        for j in 2:outer[i]
            dest_indices[i] = dest_indices[i] .+ inner_shape[i]
            R[dest_indices...] .= B
        end
        src_indices[i] = dest_indices[i] = 1:shape[i]
    end

    return R
end<|MERGE_RESOLUTION|>--- conflicted
+++ resolved
@@ -169,11 +169,7 @@
     let B=B # workaround #15276
         alli = [ axes(B,n) for n in 1:nd ]
         for i in indsd
-<<<<<<< HEAD
-            B[[ n==d ? sd-i : alli[n] for n in 1:nd ]...] .= slicedim(A, d, i)
-=======
-            B[[ n==d ? sd-i : alli[n] for n in 1:nd ]...] = selectdim(A, d, i)
->>>>>>> b1b50664
+            B[[ n==d ? sd-i : alli[n] for n in 1:nd ]...] .= selectdim(A, d, i)
         end
     end
     return B
